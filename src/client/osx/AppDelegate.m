--- conflicted
+++ resolved
@@ -113,14 +113,9 @@
 	[self stopTimer];
     
 	// stop library
-<<<<<<< HEAD
-	Qaullib_Exit();
-	usleep(50000);
-=======
 	// TODO: library crashes when calling Qaullib_Exit()
 	//Qaullib_Exit();
 	//usleep(50000);
->>>>>>> e377f34b
 	
 	// stop olsrd 
 	if(![qaulConfigWifi stopOlsrd]) 
